/*
 * Copyright (C) 2013 The Mango Authors
 *
 * Licensed under the Apache License, Version 2.0 (the "License");
 * you may not use this file except in compliance with the License.
 * You may obtain a copy of the License at
 *
 * http://www.apache.org/licenses/LICENSE-2.0
 *
 * Unless required by applicable law or agreed to in writing, software
 * distributed under the License is distributed on an "AS IS" BASIS,
 * WITHOUT WARRANTIES OR CONDITIONS OF ANY KIND, either express or implied.
 * See the License for the specific language governing permissions and
 * limitations under the License.
 */

/*
 * The code of this project is a port of (or wrapper around) the Guava-libraries.
 *    See http://code.google.com/p/guava-libraries/
 *
 * @author Markus Schneider
 */
package org.feijoas.mango.common.cache

import java.util.concurrent.ExecutionException
import java.util.logging.{ Level, Logger }
import java.lang.{ Iterable => jIterable }
import scala.annotation.meta.{ beanGetter, beanSetter, field, getter, setter }
import scala.concurrent.duration.MILLISECONDS
import scala.concurrent.Future._
import scala.collection.mutable
import scala.util.{ Failure, Success }
import org.feijoas.mango.common.annotations.Beta
import org.feijoas.mango.common.base.Ticker.asMangoTickerConverter
import org.feijoas.mango.common.cache.LoadingCache.asMangoLoadingCacheConverter
import org.feijoas.mango.common.util.concurrent.Futures.asScalaFutureConverter
import org.junit.Assert.{ assertSame, assertEquals, assertTrue }
import org.mockito.ArgumentMatchers._
import org.mockito.Mockito.{ times, verify, when }
import org.scalatest._
import org.scalatest.mockito.MockitoSugar
import com.google.common.cache.CacheLoader.InvalidCacheLoadException
import com.google.common.cache.{ LoadingCache => GuavaLoadingCache }
import com.google.common.testing.FakeTicker
import com.google.common.util.concurrent.{ ExecutionError }
import scala.concurrent.Future
import scala.util.Failure
import org.scalatest.BeforeAndAfter
import com.google.common.util.concurrent.UncheckedExecutionException
import java.util.concurrent.atomic.AtomicInteger
import java.lang.ref.WeakReference
import java.util.concurrent.TimeUnit
import java.util.concurrent.CountDownLatch
import java.io.IOException
import java.util.concurrent.atomic.AtomicReferenceArray

/**
 * Tests for [[LoadingCacheWrapperTest]]
 *
 *  @author Markus Schneider
 *  @since 0.7
 */
class LoadingCacheWrapperTest extends FlatSpec
    with CacheWrapperBehaviour
    with Matchers
    with MockitoSugar
    with CacheStatsMatcher
    with BeforeAndAfter {

  before {
    // disable Guava log messages
    import java.util.logging._
    val logger = Logger.getLogger("com.google.common.cache")
    logger.setLevel(Level.OFF)
  }

  def wrappedCacheFixture = {
    val wrapped = mock[GuavaLoadingCache[String, Int]]
    val cache: LoadingCache[String, Int] = wrapped.asScala
    (wrapped, cache)
  }

  "LoadingCacheWrapper" should behave like forwardingWrapper(wrappedCacheFixture)

  behavior of "LoadingCacheWrapper"

  it should "forward #get to the underlying LoadingCache" in {
    val (wrapped, cache) = wrappedCacheFixture

    val getExecutionException = new ExecutionException(new Throwable)
    when(wrapped.get("foo")).thenReturn(3).thenThrow(getExecutionException)
    cache.get("foo") should be(Success(3))
    cache.get("foo") should be(Failure(getExecutionException))
    verify(wrapped, times(2)).get("foo")
  }

  it should "forward #getUnchecked to the underlying LoadingCache" in {
    val (wrapped, cache) = wrappedCacheFixture
    when(wrapped.getUnchecked("foo")).thenReturn(4)
    cache.getUnchecked("foo") should be(4)
    verify(wrapped).getUnchecked("foo")
  }

  it should "forward #refresh to the underlying LoadingCache" in {
    val (wrapped, cache) = wrappedCacheFixture
    cache.refresh("foo")
    verify(wrapped).refresh("foo")
  }

  it should "forward #getAll to the underlying LoadingCache" in {
    val (wrapped, cache) = wrappedCacheFixture
    val getAllExecutionException = new ExecutionException(new Throwable)

    when(wrapped.getAll(isA(classOf[jIterable[String]])))
      .thenReturn(jImmutableMap("a" -> 1, "b" -> 2))
      .thenThrow(getAllExecutionException)
    cache.getAll(List("a", "b")) should be(Success(Map("a" -> 1, "b" -> 2)))
    cache.getAll(List("a", "b")) should be(Failure(getAllExecutionException))
    verify(wrapped, times(2)).getAll(anyIterableWith("a", "b"))
  }

  it should "forward #apply(key) to the underlying LoadingCache" in {
    val (wrapped, cache) = wrappedCacheFixture

    when(wrapped.getUnchecked("foo")).thenReturn(4)
    cache("foo") should be(4)
    verify(wrapped).getUnchecked("foo")
  }

  it should "forward #apply(keys) to the underlying LoadingCache" in {
    val (wrapped, cache) = wrappedCacheFixture

    when(wrapped.getAll(isA(classOf[jIterable[String]])))
      .thenReturn(jImmutableMap("a" -> 1, "b" -> 2))
    cache(List("a", "b")) should be(Map("a" -> 1, "b" -> 2))
    verify(wrapped).getAll(anyIterableWith("a", "b"))
  }

  it should "load values if not present" in {
    val cache = CacheBuilder.newBuilder().recordStats().build((a: Any) => a)
    cache.stats should be(CacheStats(0, 0, 0, 0, 0, 0))

    val key1 = new Object()
    assertSame(key1, cache.get(key1).get)
    cache.stats should have(missCount(1), loadSuccessCount(1), loadExceptionCount(0), hitCount(0))

    val key2 = new Object()
    assertSame(key2, cache.getUnchecked(key2))
    cache.stats should have(missCount(2), loadSuccessCount(2), loadExceptionCount(0), hitCount(0))

    val key3 = new Object()
    cache.refresh(key3)
    cache.stats should have(missCount(2), loadSuccessCount(3), loadExceptionCount(0), hitCount(0))
    assertSame(key3, cache.get(key3).get)
    cache.stats should have(missCount(2), loadSuccessCount(3), loadExceptionCount(0), hitCount(1))

    // callable is not called
    assertSame(key3, cache.getOrElseUpdate(key3, () => throw new Exception()))
    cache.stats should have(missCount(2), loadSuccessCount(3), loadExceptionCount(0), hitCount(2))

    val key4 = new Object()
    val value4 = new Object()
    assertSame(value4, cache.getOrElseUpdate(key4, () => value4))
    cache.stats should have(missCount(3), loadSuccessCount(4), loadExceptionCount(0), hitCount(2))
  }

  it should "be able to reload values" in {
    val one = new Object()
    val two = new Object()

    val loader = new CacheLoader[Any, Any] {
      override def load(key: Any) = one
      override def reload(key: Any, oldValue: Any) = Future.successful(two)
    }

    val cache = CacheBuilder.newBuilder().recordStats().build(loader)
    cache.stats should be(CacheStats(0, 0, 0, 0, 0, 0))

    val key = new Object()
    assertSame(one, cache.getUnchecked(key))
    cache.stats should have(missCount(1), loadSuccessCount(1), loadExceptionCount(0), hitCount(0))

    cache.refresh(key)
    cache.stats should have(missCount(1), loadSuccessCount(2), loadExceptionCount(0), hitCount(0))

    assertSame(two, cache.getUnchecked(key))
    cache.stats should have(missCount(1), loadSuccessCount(2), loadExceptionCount(0), hitCount(1))
  }

  it should "be able to refresh values" in {
    val one = new Object()
    val two = new Object()
    val ticker = new FakeTicker
    val loader = new CacheLoader[Any, Any] {
      override def load(key: Any) = one
      override def reload(key: Any, oldValue: Any) = Future.successful(two)
    }

    val cache = CacheBuilder.newBuilder()
      .recordStats()
      .ticker(ticker.asScala)
      .refreshAfterWrite(1, MILLISECONDS)
      .build(loader)

    cache.stats should be(CacheStats(0, 0, 0, 0, 0, 0))

    val key = new Object()
    assertSame(one, cache.getUnchecked(key))
    cache.stats should have(missCount(1), loadSuccessCount(1), loadExceptionCount(0), hitCount(0))

    ticker.advance(1, MILLISECONDS)
    assertSame(one, cache.getUnchecked(key))
    cache.stats should have(missCount(1), loadSuccessCount(1), loadExceptionCount(0), hitCount(1))

    ticker.advance(1, MILLISECONDS)
    assertSame(two, cache.getUnchecked(key))
    cache.stats should have(missCount(1), loadSuccessCount(2), loadExceptionCount(0), hitCount(2))

    ticker.advance(1, MILLISECONDS)
    assertSame(two, cache.getUnchecked(key))
    cache.stats should have(missCount(1), loadSuccessCount(2), loadExceptionCount(0), hitCount(3))
  }

  it should "reload the value if refreshAfterWrite expires" in {
    val one = new Object()
    val two = new Object()
    val ticker = new FakeTicker()
    val loader = new CacheLoader[Any, Any] {
      override def load(key: Any) = one
      override def reload(key: Any, oldValue: Any) = Future.successful(two)
    }

    val cache = CacheBuilder.newBuilder()
      .recordStats()
      .ticker(ticker.asScala)
      .refreshAfterWrite(1, MILLISECONDS)
      .build(loader)

    cache.stats should be(CacheStats(0, 0, 0, 0, 0, 0))

    val key = new Object()
    assertSame(one, cache.getUnchecked(key))
    cache.stats should have(missCount(1), loadSuccessCount(1), loadExceptionCount(0), hitCount(0))

    ticker.advance(1, MILLISECONDS);
    assertSame(one, cache.getIfPresent(key).get)
    cache.stats should have(missCount(1), loadSuccessCount(1), loadExceptionCount(0), hitCount(1))

    ticker.advance(1, MILLISECONDS);
    assertSame(two, cache.getIfPresent(key).get)
    cache.stats should have(missCount(1), loadSuccessCount(2), loadExceptionCount(0), hitCount(2))

    ticker.advance(1, MILLISECONDS);
    assertSame(two, cache.getIfPresent(key).get)
    cache.stats should have(missCount(1), loadSuccessCount(2), loadExceptionCount(0), hitCount(3))
  }

  it should "be able to bulk load values" in {
    val bulkLoader = new CacheLoader[Int, Int]() {
      override def load(key: Int) = key
      override def loadAll(keys: Traversable[Int]): Map[Int, Int] = {
        keys.map { (key: Int) => (key, load(key)) }.toMap
      }
    }

    val cache = CacheBuilder.newBuilder().recordStats().build(bulkLoader)
    cache.stats should be(CacheStats(0, 0, 0, 0, 0, 0))

    cache.getAll(List()) should be(Success(Map()))
    cache.stats should be(CacheStats(0, 0, 0, 0, 0, 0))

    cache.getAll(List(1)) should be(Success(Map(1 -> 1)))
    cache.stats should have(missCount(1), loadSuccessCount(1), loadExceptionCount(0), hitCount(0))

    cache.getAll(List(1, 2, 3, 4)) should be(Success(Map(1 -> 1, 2 -> 2, 3 -> 3, 4 -> 4)))
    cache.stats should have(missCount(4), loadSuccessCount(2), loadExceptionCount(0), hitCount(1))

    cache.getAll(List(2, 3)) should be(Success(Map(2 -> 2, 3 -> 3)))
    cache.stats should have(missCount(4), loadSuccessCount(2), loadExceptionCount(0), hitCount(3))

    cache.getAll(List(4, 5)) should be(Success(Map(4 -> 4, 5 -> 5)))
    cache.stats should have(missCount(5), loadSuccessCount(3), loadExceptionCount(0), hitCount(4))
  }

  it should "ignore extra values returned from a bulk loader" in {
    val extraValueBulkLoader = new CacheLoader[Any, Any]() {
      override def load(key: Any) = new Object()
      override def loadAll(keys: Traversable[Any]): Map[Any, Any] = {
        val kvs = keys.map { case key => (key, new Object) }
        kvs.toMap ++ // add extra entries
          kvs.map { case (key, value) => (value, key) }.toMap
      }
    }

    val cache = CacheBuilder.newBuilder().build(extraValueBulkLoader)

    val lookupKeys = List(new Object, new Object, new Object)
    val result = cache.getAll(lookupKeys).get
    result.keySet should be(lookupKeys.toSet)

    result.foreach {
      case (key: Any, value: Any) =>
        assertSame(value, result.get(key).get)
        result.get(value) should be(None)
        assertSame(value, cache.asMap().get(key).get)
        assertSame(key, cache.asMap().get(value).get)
    }
  }

  it should "not call CacheLoader#load if bulk loading is required" in {
    val extraKey: Any = new Object
    val extraValue: Any = new Object
    val clobbingBulkLoader = new CacheLoader[Any, Any]() {
      override def load(key: Any) = throw new AssertionError()
      override def loadAll(keys: Traversable[Any]): Map[Any, Any] = {
        val kvs = keys.map { case key => (key, new Object) }.toMap
        kvs.toMap + ((extraKey, extraValue))
      }
    }

    val cache = CacheBuilder.newBuilder().build(clobbingBulkLoader)
    cache.asMap().put(extraKey, extraKey)
    assertSame(extraKey, cache.asMap().get(extraKey).get)

    val lookupKeys = List(new Object, new Object, new Object)
    val result = cache.getAll(lookupKeys).get
    result.keySet should be(lookupKeys.toSet)

    result.foreach {
      case (key: Any, value: Any) =>
        assertSame(value, result.get(key).get)
        assertSame(value, cache.asMap().get(key).get)
    }

    result.get(extraKey) should be(None)
    assertSame(extraValue, cache.asMap().get(extraKey).get)
  }

  it should "#getAll should be Failure if not all keys are in the Map returned by Loader#loadAll" in {
    val extraKey: Any = new Object
    val extraValue: Any = new Object
    val ignoringBulkLoader = new CacheLoader[Any, Any]() {
      override def load(key: Any) = throw new AssertionError()
      override def loadAll(keys: Traversable[Any]): Map[Any, Any] = {
        // ignore request keys
        Map(extraKey -> extraValue)
      }
    }

    val cache = CacheBuilder.newBuilder().build(ignoringBulkLoader)
    val lookupKeys = List(new Object, new Object, new Object)
    cache.getAll(lookupKeys) match {
      case Failure(e: InvalidCacheLoadException) => // expected
      case _                                     => fail
    }

    assertSame(extraValue, cache.asMap().get(extraKey).get)
  }

  it should "fail if the loader throws an error" in {
    val e = new Error()
    val loader = (arg: Any) => throw e
    val cache = CacheBuilder.newBuilder().recordStats().build(loader)
    cache.stats should be(CacheStats(0, 0, 0, 0, 0, 0))

    cache.get(new Object) match {
      case Failure(expected: ExecutionError) => assertSame(e, expected.getCause())
      case _                                 => fail
    }
    cache.stats should have(missCount(1), loadSuccessCount(0), loadExceptionCount(1), hitCount(0))

    try {
      cache.getUnchecked(new Object)
      fail()
    } catch {
      case expected: ExecutionError => assertSame(e, expected.getCause())
    }
    cache.stats should have(missCount(2), loadSuccessCount(0), loadExceptionCount(2), hitCount(0))

    cache.refresh(new Object)
    cache.stats should have(missCount(2), loadSuccessCount(0), loadExceptionCount(3), hitCount(0))

    val callableError = new Error()
    try {
      cache.getOrElseUpdate(key, () => throw callableError)
      fail()
    } catch {
      case expected: ExecutionError => assertSame(callableError, expected.getCause())
    }
    cache.stats should have(missCount(3), loadSuccessCount(0), loadExceptionCount(4), hitCount(0))

    cache.getAll(List(new Object)) match {
      case Failure(expected: ExecutionError) => assertSame(e, expected.getCause())
      case _                                 => fail
    }
    cache.stats should have(missCount(4), loadSuccessCount(0), loadExceptionCount(5), hitCount(0))
  }

  it should "handle execptions during reload" in {
    val one = new Object
    val e = new Error
    val loader = new CacheLoader[Any, Any]() {
      override def load(key: Any) = one
      override def reload(key: Any, oldValue: Any) = throw e
    }

    val cache = CacheBuilder.newBuilder().recordStats().build(loader)
    cache.stats should be(CacheStats(0, 0, 0, 0, 0, 0))

    val key = new Object
    assertSame(one, cache.getUnchecked(key))
    cache.stats should have(missCount(1), loadSuccessCount(1), loadExceptionCount(0), hitCount(0))

    cache.refresh(key)
    cache.stats should have(missCount(1), loadSuccessCount(1), loadExceptionCount(1), hitCount(0))

    assertSame(one, cache.getUnchecked(key))
    cache.stats should have(missCount(1), loadSuccessCount(1), loadExceptionCount(1), hitCount(1))
  }

  it should "handle execptions in the Future returned by reload" in {
    val one = new Object
    val e = new Error
    val loader = new CacheLoader[Any, Any]() {
      override def load(key: Any) = one
      override def reload(key: Any, oldValue: Any) = Future.failed(e)
    }

    val cache = CacheBuilder.newBuilder().recordStats().build(loader)
    cache.stats should be(CacheStats(0, 0, 0, 0, 0, 0))

    assertSame(one, cache.getUnchecked(key))
    cache.stats should have(missCount(1), loadSuccessCount(1), loadExceptionCount(0), hitCount(0))

    cache.refresh(key)
    cache.stats should have(missCount(1), loadSuccessCount(1), loadExceptionCount(1), hitCount(0))

    assertSame(one, cache.getUnchecked(key))
    cache.stats should have(missCount(1), loadSuccessCount(1), loadExceptionCount(1), hitCount(1))
  }

  it should "fail if the loader returns null" in {
    val cache = CacheBuilder.newBuilder()
      .recordStats()
      .build((any: Any) => null)
    cache.stats should be(CacheStats(0, 0, 0, 0, 0, 0))

    cache.get(new Object) match {
      case Failure(e: InvalidCacheLoadException) => // expected
      case _                                     => fail()
    }

    cache.stats should have(missCount(1), loadSuccessCount(0), loadExceptionCount(1), hitCount(0))

    intercept[InvalidCacheLoadException] {
      cache.getUnchecked(new Object)
    }
    cache.stats should have(missCount(2), loadSuccessCount(0), loadExceptionCount(2), hitCount(0))

    cache.refresh(new Object())
    cache.stats should have(missCount(2), loadSuccessCount(0), loadExceptionCount(3), hitCount(0))

    intercept[InvalidCacheLoadException] {
      cache.getOrElseUpdate(new Object, () => null)
    }
    cache.stats should have(missCount(3), loadSuccessCount(0), loadExceptionCount(4), hitCount(0))

    cache.getAll(List(new Object)) match {
      case Failure(e: InvalidCacheLoadException) => // expected
      case _                                     => fail()
    }

    cache.stats should have(missCount(4), loadSuccessCount(0), loadExceptionCount(5), hitCount(0))
  }

  it should "ignore the reloaded value if reload returns null" in {
    val one = new Object
    val loader = new CacheLoader[Any, Any]() {
      override def load(key: Any) = one
      override def reload(key: Any, oldValue: Any) = null
    }

    val cache = CacheBuilder.newBuilder().recordStats().build(loader)
    cache.stats should be(CacheStats(0, 0, 0, 0, 0, 0))

    val key = new Object
    assertSame(one, cache.getUnchecked(key))
    cache.stats should have(missCount(1), loadSuccessCount(1), loadExceptionCount(0), hitCount(0))

    cache.refresh(key)
    cache.stats should have(missCount(1), loadSuccessCount(1), loadExceptionCount(1), hitCount(0))

    assertSame(one, cache.getUnchecked(key))
    cache.stats should have(missCount(1), loadSuccessCount(1), loadExceptionCount(1), hitCount(1))
  }

  it should "ignore the reloaded value if reload returns a Future with null" in {
    val one = new Object
    val loader = new CacheLoader[Any, Any]() {
      override def load(key: Any) = one
      override def reload(key: Any, oldValue: Any) = Future.successful(null)
    }

    val cache = CacheBuilder.newBuilder().recordStats().build(loader)
    cache.stats should be(CacheStats(0, 0, 0, 0, 0, 0))

    val key = new Object
    assertSame(one, cache.getUnchecked(key))
    cache.stats should have(missCount(1), loadSuccessCount(1), loadExceptionCount(0), hitCount(0))

    cache.refresh(key);
    cache.stats should have(missCount(1), loadSuccessCount(1), loadExceptionCount(1), hitCount(0))

    assertSame(one, cache.getUnchecked(key))
    cache.stats should have(missCount(1), loadSuccessCount(1), loadExceptionCount(1), hitCount(1))
  }

  it should "ignore the reloaded value if reload returns a Future with null (implicity by refreshAfterWrite)" in {
    val one = new Object
    val ticker = new FakeTicker()
    val loader = new CacheLoader[Any, Any]() {
      override def load(key: Any) = one
      override def reload(key: Any, oldValue: Any) = Future.successful(null)
    }

    val cache = CacheBuilder.newBuilder()
      .recordStats()
      .ticker(ticker.asScala)
      .refreshAfterWrite(1, MILLISECONDS)
      .build(loader)
    cache.stats should be(CacheStats(0, 0, 0, 0, 0, 0))

    val key = new Object
    assertSame(one, cache.getUnchecked(key))
    cache.stats should have(missCount(1), loadSuccessCount(1), loadExceptionCount(0), hitCount(0))

    ticker.advance(1, MILLISECONDS)
    assertSame(one, cache.getUnchecked(key))
    cache.stats should have(missCount(1), loadSuccessCount(1), loadExceptionCount(0), hitCount(1))

    ticker.advance(1, MILLISECONDS)
    assertSame(one, cache.getUnchecked(key))
    // refreshed
    cache.stats should have(missCount(1), loadSuccessCount(1), loadExceptionCount(1), hitCount(2))

    ticker.advance(1, MILLISECONDS)
    assertSame(one, cache.getUnchecked(key))
    cache.stats should have(missCount(1), loadSuccessCount(1), loadExceptionCount(2), hitCount(3))
  }

  it should "fail if CacheLoader#loadAll has a null value in the returned Map" in {
    val loader = new CacheLoader[Any, Any]() {
      override def load(key: Any) = fail
      override def loadAll(keys: Traversable[Any]) = keys.map { case key => (key, null) }.toMap
    }
    val cache = CacheBuilder.newBuilder()
      .recordStats()
      .build(loader)
    cache.stats should be(CacheStats(0, 0, 0, 0, 0, 0))

    cache.getAll(List(new Object)) match {
      case Failure(e: InvalidCacheLoadException) => // expected
      case _                                     => fail
    }
    cache.stats should have(missCount(1), loadSuccessCount(0), loadExceptionCount(1), hitCount(0))
  }

  it should "fail if CacheLoader#loadAll returns null" in {
    val loader = new CacheLoader[Any, Any]() {
      override def load(key: Any) = fail
      override def loadAll(keys: Traversable[Any]) = null
    }
    val cache = CacheBuilder.newBuilder()
      .recordStats()
      .build(loader)
    cache.stats should be(CacheStats(0, 0, 0, 0, 0, 0))

    cache.getAll(List(new Object)) match {
      case Failure(e: InvalidCacheLoadException) => // expected
      case _                                     => fail
    }
    cache.stats should have(missCount(1), loadSuccessCount(0), loadExceptionCount(1), hitCount(0))
  }

  it should "fail if the loader throws an Error" in {
    val error = new Error()
    val cache = CacheBuilder.newBuilder().recordStats().build((any: Any) => throw error)
    cache.stats should be(CacheStats(0, 0, 0, 0, 0, 0))

    cache.get(new Object) match {
      case Failure(expected: ExecutionError) => assertSame(error, expected.getCause)
      case _                                 => fail
    }
    cache.stats should have(missCount(1), loadSuccessCount(0), loadExceptionCount(1), hitCount(0))

    try {
      cache.getUnchecked(new Object())
      fail
    } catch {
      case expected: ExecutionError => assertSame(error, expected.getCause)
      case _: Throwable             => fail
    }
    cache.stats should have(missCount(2), loadSuccessCount(0), loadExceptionCount(2), hitCount(0))

    cache.refresh(new Object())
    cache.stats should have(missCount(2), loadSuccessCount(0), loadExceptionCount(3), hitCount(0))

    val callableError = new Error
    try {
      cache.getOrElseUpdate(new Object, () => throw callableError)
      fail
    } catch {
      case expected: ExecutionError => assertSame(callableError, expected.getCause)
      case _: Throwable             => fail
    }
    cache.stats should have(missCount(3), loadSuccessCount(0), loadExceptionCount(4), hitCount(0))

    cache.getAll(List(new Object)) match {
      case Failure(expected: ExecutionError) => assertSame(error, expected.getCause)
      case _                                 => fail
    }
    cache.stats should have(missCount(4), loadSuccessCount(0), loadExceptionCount(5), hitCount(0))
  }

  it should "only log the error thrown in #reload" in {
    val one = new Object
    val e = new Error

    val loader = new CacheLoader[Any, Any]() {
      override def load(any: Any) = one
      override def reload(key: Any, oldValue: Any) = throw e
    }

    val cache = CacheBuilder.newBuilder().recordStats().build(loader)
    cache.stats should be(CacheStats(0, 0, 0, 0, 0, 0))

    val key = new Object
    assertSame(one, cache.getUnchecked(key))
    cache.stats should have(missCount(1), loadSuccessCount(1), loadExceptionCount(0), hitCount(0))

    cache.refresh(key)
    cache.stats should have(missCount(1), loadSuccessCount(1), loadExceptionCount(1), hitCount(0))

    assertSame(one, cache.getUnchecked(key))
    cache.stats should have(missCount(1), loadSuccessCount(1), loadExceptionCount(1), hitCount(1))
  }

  it should "only log the error returned as a failed Future by #reload" in {
    val one = new Object
    val e = new Error

    val loader = new CacheLoader[Any, Any]() {
      override def load(any: Any) = one
      override def reload(key: Any, oldValue: Any) = Future.failed(e)
    }

    val cache = CacheBuilder.newBuilder().recordStats().build(loader)
    cache.stats should be(CacheStats(0, 0, 0, 0, 0, 0))

    val key = new Object
    assertSame(one, cache.getUnchecked(key))
    cache.stats should have(missCount(1), loadSuccessCount(1), loadExceptionCount(0), hitCount(0))

    cache.refresh(key)
    cache.stats should have(missCount(1), loadSuccessCount(1), loadExceptionCount(1), hitCount(0))

    assertSame(one, cache.getUnchecked(key))
    cache.stats should have(missCount(1), loadSuccessCount(1), loadExceptionCount(1), hitCount(1))
  }

  it should "not replace value if an execption occures during #reload" in {
    val one = new Object
    val e = new Error
    val ticker = new FakeTicker()
    val loader = new CacheLoader[Any, Any]() {
      override def load(any: Any) = one
      override def reload(key: Any, oldValue: Any) = Future.failed(e)
    }

    val cache = CacheBuilder.newBuilder()
      .recordStats()
      .ticker(ticker.asScala)
      .refreshAfterWrite(1, MILLISECONDS)
      .build(loader)
    cache.stats should be(CacheStats(0, 0, 0, 0, 0, 0))

    val key = new Object
    assertSame(one, cache.getUnchecked(key))
    cache.stats should have(missCount(1), loadSuccessCount(1), loadExceptionCount(0), hitCount(0))

    ticker.advance(1, MILLISECONDS);
    assertSame(one, cache.getUnchecked(key))
    cache.stats should have(missCount(1), loadSuccessCount(1), loadExceptionCount(0), hitCount(1))

    ticker.advance(1, MILLISECONDS)
    assertSame(one, cache.getUnchecked(key))
    // refreshed
    cache.stats should have(missCount(1), loadSuccessCount(1), loadExceptionCount(1), hitCount(2))

    ticker.advance(1, MILLISECONDS)
    assertSame(one, cache.getUnchecked(key))
    cache.stats should have(missCount(1), loadSuccessCount(1), loadExceptionCount(2), hitCount(3))
  }

  it should "return a failure from #getAll if loader#loadAll throws an error" in {
    val e = new Error()
    val loader = new CacheLoader[Any, Any]() {
      override def load(any: Any) = throw e
      override def loadAll(keys: Traversable[Any]) = throw e
    }

    val cache = CacheBuilder.newBuilder().recordStats().build(loader)
    cache.stats should be(CacheStats(0, 0, 0, 0, 0, 0))

    val key = new Object
    cache.getAll(List(new Object)) match {
      case Failure(expected: ExecutionError) => assertSame(e, expected.getCause())
      case _                                 => fail
    }
    cache.stats should have(missCount(1), loadSuccessCount(0), loadExceptionCount(1), hitCount(0))
  }

  it should "throw an UncheckedExecutionException in #getUncheched if loader throws an Exception" in {
    val e = new Exception
    val loader = (any: Any) => throw e

    val cache = CacheBuilder.newBuilder().recordStats().build(loader)
    cache.stats should be(CacheStats(0, 0, 0, 0, 0, 0))

    cache.get(new Object) match {
      case Failure(expected: ExecutionException) => assertSame(e, expected.getCause())
      case _                                     => fail
    }
    cache.stats should have(missCount(1), loadSuccessCount(0), loadExceptionCount(1), hitCount(0))

    try {
      cache.getUnchecked(new Object())
      fail()
    } catch {
      case expected: UncheckedExecutionException => assertSame(e, expected.getCause())
      case _: Throwable                          => fail
    }
    cache.stats should have(missCount(2), loadSuccessCount(0), loadExceptionCount(2), hitCount(0))

    cache.refresh(new Object)
    cache.stats should have(missCount(2), loadSuccessCount(0), loadExceptionCount(3), hitCount(0))

    val callableException = new Exception()
    try {
      cache.getOrElseUpdate(new Object, () => throw callableException)
      fail()
    } catch {
      case expected: ExecutionException => assertSame(callableException, expected.getCause())
    }
    cache.stats should have(missCount(3), loadSuccessCount(0), loadExceptionCount(4), hitCount(0))

    cache.getAll(List(new Object)) match {
      case Failure(expected: ExecutionException) => assertSame(e, expected.getCause())
      case _                                     => fail
    }
    cache.stats should have(missCount(4), loadSuccessCount(0), loadExceptionCount(5), hitCount(0))
  }

  it should "not replace the value in the cache if Loader#reload throws an Exception" in {
    val one = new Object()
    val e = new Exception()
    val loader = new CacheLoader[Any, Any]() {
      override def load(any: Any) = one
      override def reload(key: Any, oldValue: Any) = throw e
    }

    val cache = CacheBuilder.newBuilder().recordStats().build(loader)
    cache.stats should be(CacheStats(0, 0, 0, 0, 0, 0))

    val key = new Object

    assertSame(one, cache.getUnchecked(key))
    cache.stats should have(missCount(1), loadSuccessCount(1), loadExceptionCount(0), hitCount(0))

    cache.refresh(key)
    cache.stats should have(missCount(1), loadSuccessCount(1), loadExceptionCount(1), hitCount(0))

    assertSame(one, cache.getUnchecked(key))
    cache.stats should have(missCount(1), loadSuccessCount(1), loadExceptionCount(1), hitCount(1))
  }

  it should "not replace the value in the cache if Loader#reload returns a failed Future" in {
    val one = new Object
    val e = new Exception
    val loader = new CacheLoader[Any, Any]() {
      override def load(any: Any) = one
      override def reload(key: Any, oldValue: Any) = Future.failed(e)
    }

    val cache = CacheBuilder.newBuilder().recordStats().build(loader)
    cache.stats should be(CacheStats(0, 0, 0, 0, 0, 0))

    val key = new Object

    assertSame(one, cache.getUnchecked(key))
    cache.stats should have(missCount(1), loadSuccessCount(1), loadExceptionCount(0), hitCount(0))

    cache.refresh(key)
    cache.stats should have(missCount(1), loadSuccessCount(1), loadExceptionCount(1), hitCount(0))

    assertSame(one, cache.getUnchecked(key))
    cache.stats should have(missCount(1), loadSuccessCount(1), loadExceptionCount(1), hitCount(1))
  }

  it should "not replace the value in the cache if Loader#reload returns a failed Future on refreshAfterWrite" in {
    val one = new Object
    val e = new Exception
    val ticker = new FakeTicker
    val loader = new CacheLoader[Any, Any]() {
      override def load(any: Any) = one
      override def reload(key: Any, oldValue: Any) = Future.failed(e)
    }

    val cache = CacheBuilder.newBuilder()
      .recordStats().ticker(ticker.asScala)
      .refreshAfterWrite(1, MILLISECONDS).build(loader)
    cache.stats should be(CacheStats(0, 0, 0, 0, 0, 0))

    val key = new Object

    assertSame(one, cache.getUnchecked(key))
    cache.stats should have(missCount(1), loadSuccessCount(1), loadExceptionCount(0), hitCount(0))

    ticker.advance(1, MILLISECONDS)
    assertSame(one, cache.getUnchecked(key))
    cache.stats should have(missCount(1), loadSuccessCount(1), loadExceptionCount(0), hitCount(1))

    ticker.advance(1, MILLISECONDS)
    assertSame(one, cache.getUnchecked(key))
    // refreshed
    cache.stats should have(missCount(1), loadSuccessCount(1), loadExceptionCount(1), hitCount(2))

    ticker.advance(1, MILLISECONDS)
    assertSame(one, cache.getUnchecked(key))
    cache.stats should have(missCount(1), loadSuccessCount(1), loadExceptionCount(2), hitCount(3))
  }

  it should "return Failure on bulk-load if loadAll throws a checked exception" in {
    val e = new Exception
    val loader = new CacheLoader[Any, Any]() {
      override def load(any: Any) = throw e
      override def loadAll(keys: Traversable[Any]) = throw e
    }

    val cache = CacheBuilder.newBuilder().recordStats().build(loader)
    cache.stats should be(CacheStats(0, 0, 0, 0, 0, 0))

    cache.getAll(List(new Object)) match {
      case Failure(expected: ExecutionException) => assertSame(e, expected.getCause())
      case _                                     => fail
    }
    cache.stats should have(missCount(1), loadSuccessCount(0), loadExceptionCount(1), hitCount(0))
  }

  it should "return Failure if #load throws an unchecked exception" in {
    val e = new RuntimeException()
    val cache = CacheBuilder.newBuilder().recordStats().build((any: Any) => throw e)
    cache.stats should be(CacheStats(0, 0, 0, 0, 0, 0))

    cache.get(new Object) match {
      case Failure(expected: UncheckedExecutionException) => assertSame(e, expected.getCause())
      case _ => fail
    }
    cache.stats should have(missCount(1), loadSuccessCount(0), loadExceptionCount(1), hitCount(0))

    try {
      cache.getUnchecked(new Object)
      fail()
    } catch {
      case expected: UncheckedExecutionException => assertSame(e, expected.getCause)
    }
    cache.stats should have(missCount(2), loadSuccessCount(0), loadExceptionCount(2), hitCount(0))

    cache.refresh(new Object)
    cache.stats should have(missCount(2), loadSuccessCount(0), loadExceptionCount(3), hitCount(0))

    val callableException = new RuntimeException();
    try {
      cache.getOrElseUpdate(new Object, () => throw callableException)
      fail()
    } catch {
      case expected: UncheckedExecutionException => assertSame(callableException, expected.getCause)
    }
    cache.stats should have(missCount(3), loadSuccessCount(0), loadExceptionCount(4), hitCount(0))

    cache.getAll(List(new Object)) match {
      case Failure(expected: UncheckedExecutionException) => assertSame(e, expected.getCause())
      case _ => fail
    }
    cache.stats should have(missCount(4), loadSuccessCount(0), loadExceptionCount(5), hitCount(0))
  }

  it should "not fail if reload throws an unchecked exception" in {
    val one = new Object
    val e = new RuntimeException
    val loader = new CacheLoader[Any, Any]() {
      override def load(any: Any) = one
      override def reload(key: Any, oldValue: Any) = throw e
    }

    val cache = CacheBuilder.newBuilder().recordStats().build(loader)
    cache.stats should be(CacheStats(0, 0, 0, 0, 0, 0))

    assertSame(one, cache.getUnchecked(key))
    cache.stats should have(missCount(1), loadSuccessCount(1), loadExceptionCount(0), hitCount(0))

    cache.refresh(key)
    cache.stats should have(missCount(1), loadSuccessCount(1), loadExceptionCount(1), hitCount(0))

    assertSame(one, cache.getUnchecked(key))
    cache.stats should have(missCount(1), loadSuccessCount(1), loadExceptionCount(1), hitCount(1))
  }

  it should "not fail on refresh if reload returns a Future with an unchecked exception" in {
    val one = new Object
    val e = new RuntimeException
    val loader = new CacheLoader[Any, Any]() {
      override def load(any: Any) = one
      override def reload(key: Any, oldValue: Any) = Future.failed(e)
    }

    val cache = CacheBuilder.newBuilder().recordStats().build(loader)
    cache.stats should be(CacheStats(0, 0, 0, 0, 0, 0))

    assertSame(one, cache.getUnchecked(key))
    cache.stats should have(missCount(1), loadSuccessCount(1), loadExceptionCount(0), hitCount(0))

    cache.refresh(key)
    cache.stats should have(missCount(1), loadSuccessCount(1), loadExceptionCount(1), hitCount(0))

    assertSame(one, cache.getUnchecked(key))
    cache.stats should have(missCount(1), loadSuccessCount(1), loadExceptionCount(1), hitCount(1))
  }

  it should "not fail on reload if reload returns a Future with an unchecked exception" in {
    val one = new Object
    val e = new RuntimeException
    val loader = new CacheLoader[Any, Any]() {
      override def load(any: Any) = one
      override def reload(key: Any, oldValue: Any) = Future.failed(e)
    }
    val ticker = new FakeTicker

    val cache = CacheBuilder.newBuilder()
      .recordStats().ticker(ticker.asScala)
      .refreshAfterWrite(1, MILLISECONDS).build(loader)
    cache.stats should be(CacheStats(0, 0, 0, 0, 0, 0))

    val key = new Object
    assertSame(one, cache.getUnchecked(key))
    cache.stats should have(missCount(1), loadSuccessCount(1), loadExceptionCount(0), hitCount(0))

    ticker.advance(1, MILLISECONDS)
    assertSame(one, cache.getUnchecked(key))
    cache.stats should have(missCount(1), loadSuccessCount(1), loadExceptionCount(0), hitCount(1))

    ticker.advance(1, MILLISECONDS)
    assertSame(one, cache.getUnchecked(key))
    // refreshed
    cache.stats should have(missCount(1), loadSuccessCount(1), loadExceptionCount(1), hitCount(2))

    ticker.advance(1, MILLISECONDS)
    assertSame(one, cache.getUnchecked(key))
    cache.stats should have(missCount(1), loadSuccessCount(1), loadExceptionCount(2), hitCount(3))
  }

  it should "not notify removal listener if reload fails" in {
    val count = new AtomicInteger
    val e = new IllegalStateException("exception to trigger failure on first load()")
    val failOnceFunction = new CacheLoader[Int, String]() {
      override def load(key: Int): String = {
        if (count.getAndIncrement() == 0) {
          throw e
        }
        return key.toString
      }
    }
    val removalListener = new CountingRemovalListener[Int, String]
    val cache = CacheBuilder.newBuilder().removalListener(removalListener).build(failOnceFunction)

    try {
      cache.getUnchecked(1)
      fail()
    } catch {
      case ue: UncheckedExecutionException => assertSame(e, ue.getCause())
    }

    cache.getUnchecked(1) should be("1")
    removalListener.getCount should be(0)

    count.set(0)
    cache.refresh(2)

    cache.getUnchecked(2) should be("2")
    removalListener.getCount should be(0)
  }

  it should "reload after value reclamation" in {
    val countingLoader = new CountingLoader
    val cache = CacheBuilder.newBuilder()
      .weakValues().build(countingLoader)
    val map = cache.asMap()
    val key = new java.lang.Integer(1)
    
    val iterations = 10
    var ref = new WeakReference[Any](null)
    var expectedComputations = 0
    for (i <- 0 until iterations) {
      // The entry should get garbage collected and recomputed.
      var oldValue = ref.get
      if (oldValue == null) {
        expectedComputations = expectedComputations + 1
      }
<<<<<<< HEAD
      ref = new WeakReference[Any](cache.getUnchecked(key))
=======
      ref = new WeakReference[AnyRef](cache.getUnchecked(1).asInstanceOf[AnyRef])
>>>>>>> 9ef0aa8a
      oldValue = None
      Thread.sleep(i)
      System.gc()
    }
    assertEquals(expectedComputations, countingLoader.getCount())

    for (i <- 0 until iterations) {
      // The entry should get garbage collected and recomputed.
      var oldValue = ref.get
      if (oldValue == null) {
        expectedComputations = expectedComputations + 1
      }
<<<<<<< HEAD
      cache.refresh(key)
      ref = new WeakReference[Any](map.get(key).get)
=======
      cache.refresh(1)
      ref = new WeakReference[AnyRef](map.get(1).get.asInstanceOf[AnyRef])
>>>>>>> 9ef0aa8a
      oldValue = None
      Thread.sleep(i)
      System.gc()
    }
    assertEquals(expectedComputations, countingLoader.getCount())
  }

  it should "be able to load concurrently" in {
    testConcurrentLoading(CacheBuilder.newBuilder())
  }

  it should "be able to load concurrently with expiration" in {
    testConcurrentLoading(CacheBuilder.newBuilder().expireAfterWrite(10, TimeUnit.SECONDS))
  }

  private def testConcurrentLoading(builder: CacheBuilder[Any, Any]) = {
    testConcurrentLoadingDefault(builder)
    testConcurrentLoadingNull(builder)
    testConcurrentLoadingUncheckedException(builder)
    testConcurrentLoadingCheckedException(builder)
  }

  /**
   * On a successful concurrent computation, only one thread does the work,
   *  but all the threads get the same result.
   */
  private def testConcurrentLoadingDefault(builder: CacheBuilder[Any, Any]) = {
    val count = 10
    val callCount = new AtomicInteger
    val startSignal = new CountDownLatch(count + 1)
    val result = new Object

    val cache = builder.build(new CacheLoader[String, AnyRef]() {
      override def load(key: String): AnyRef = {
        callCount.incrementAndGet()
        startSignal.await()
        result
      }
    })

    val resultArray = doConcurrentGet(cache, "bar", count, startSignal)
    callCount.get() should be(1)

    for (i <- 0 until count) {
      assertSame("result(" + i + ") didn't match expected", result, resultArray(i))
    }
  }

  /**
   * On a concurrent computation that returns null, all threads should get an
   *  InvalidCacheLoadException, with the loader only called once. The result
   *  should not be cached (a later request should call the loader again).
   */
  private def testConcurrentLoadingNull(builder: CacheBuilder[Any, Any]) = {
    val count = 10
    val callCount = new AtomicInteger
    val startSignal = new CountDownLatch(count + 1)

    val cache = builder.build(new CacheLoader[String, AnyRef]() {
      override def load(key: String): AnyRef = {
        callCount.incrementAndGet()
        startSignal.await()
        null
      }
    })

    val result = doConcurrentGet(cache, "bar", count, startSignal)

    callCount.get() should be(1)

    for (i <- 0 until count) {
      assertTrue(result(i).isInstanceOf[InvalidCacheLoadException])
    }

    // subsequent calls should call the loader again, not get the old
    // exception
    try {
      cache.getUnchecked("bar")
      fail()
    } catch {
      case expected: InvalidCacheLoadException =>
    }
    callCount.get() should be(2)
  }

  /**
   * On a concurrent computation that throws an unchecked exception, all
   *  threads should get the (wrapped) exception, with the loader called only
   *  once. The result should not be cached (a later request should call the
   *  loader again).
   */
  def testConcurrentLoadingUncheckedException(builder: CacheBuilder[Any, Any]) = {
    val count = 10
    val callCount = new AtomicInteger
    val startSignal = new CountDownLatch(count + 1)
    val e = new RuntimeException()

    val cache = builder.build(new CacheLoader[String, AnyRef]() {
      override def load(key: String): AnyRef = {
        callCount.incrementAndGet()
        startSignal.await()
        throw e
      }
    })

    val result = doConcurrentGet(cache, "bar", count, startSignal)

    callCount.get() should be(1)

    for (i <- 0 until count) {
      // doConcurrentGet alternates between calling getUnchecked and
      // calling get, but an unchecked
      // exception thrown by the loader is always wrapped as an
      // UncheckedExecutionException.
      result(i) match {
        case _: UncheckedExecutionException => // expected
        case _                              => fail
      }
      assertSame(e, result(i).asInstanceOf[UncheckedExecutionException].getCause)
    }

    // subsequent calls should call the loader again, not get the old
    // exception
    try {
      cache.getUnchecked("bar")
      fail()
    } catch {
      case expected: UncheckedExecutionException => // expected
      case _: Throwable                          => fail
    }
    callCount.get() should be(2)
  }

  /**
   * On a concurrent computation that throws a checked exception, all threads
   *  should get the (wrapped) exception, with the loader called only once. The
   *  result should not be cached (a later request should call the loader
   *  again).
   */
  private def testConcurrentLoadingCheckedException(builder: CacheBuilder[Any, Any]) = {
    val count = 10
    val callCount = new AtomicInteger
    val startSignal = new CountDownLatch(count + 1)
    val e = new IOException

    val cache = builder.build(new CacheLoader[String, AnyRef]() {
      override def load(key: String): AnyRef = {
        callCount.incrementAndGet()
        startSignal.await()
        throw e
      }
    })

    val result = doConcurrentGet(cache, "bar", count, startSignal)

    callCount.get() should be(1)

    for (i <- 0 until count) {
      // doConcurrentGet alternates between calling getUnchecked and
      // calling get. If we call get(),
      // we should get an ExecutionException; if we call getUnchecked(),
      // we should get an
      // UncheckedExecutionException.
      val mod = i % 3
      if (mod == 0 || mod == 2) {
        result(i) match {
          case _: ExecutionException => // expected
          case _                     => fail
        }
        assertSame(e, result(i).asInstanceOf[ExecutionException].getCause)

      } else {
        result(i) match {
          case _: UncheckedExecutionException => // expected
          case _                              => fail
        }
        assertSame(e, result(i).asInstanceOf[UncheckedExecutionException].getCause)
      }
    }

    // subsequent calls should call the loader again, not get the old
    // exception
    try {
      cache.getUnchecked("bar")
      fail
    } catch {
      case expected: UncheckedExecutionException =>
      case _: Throwable                          => fail
    }
    callCount.get() should be(2)
  }

  /**
   * Test-helper method that performs {@code nThreads} concurrent calls to
   *  {@code cache.get(key)} or {@code cache.getUnchecked(key)}, and returns a
   *  List containing each of the results. The result for any given call to
   *  {@code cache.get} or {@code cache.getUnchecked} is the value returned, or
   *  the exception thrown.
   *
   *  <p>
   *  As we iterate from {@code 0} to {@code nThreads}, threads with an even
   *  index will call {@code getUnchecked}, and threads with an odd index will
   *  call {@code get}. If the cache throws exceptions, this difference may be
   *  visible in the returned List.
   */
  private def doConcurrentGet[K](cache: LoadingCache[K, AnyRef], key: K, nThreads: Int, gettersStartedSignal: CountDownLatch): List[AnyRef] = {
    val result = new AtomicReferenceArray[AnyRef](nThreads)
    val gettersComplete = new CountDownLatch(nThreads)
    for (i <- 0 until nThreads) {
      val index = i
      val thread = new Thread(new Runnable() {
        override def run() = {
          gettersStartedSignal.countDown()
          var value: AnyRef = null
          try {
            val mod = index % 3
            if (mod == 0) {
              value = cache.get(key).get
            } else if (mod == 1) {
              value = cache.getUnchecked(key)
            } else {
              cache.refresh(key)
              value = cache.get(key).get
            }
            result.set(index, value);
          } catch {
            case t: Throwable => result.set(index, t)
          }
          gettersComplete.countDown()
        }
      })
      thread.start()
      // we want to wait until each thread is WAITING - one thread waiting
      // inside CacheLoader.load
      // (in startSignal.await()), and the others waiting for that
      // thread's result.
      while (thread.isAlive() && thread.getState() != Thread.State.WAITING) {
        Thread.`yield`
      }
    }
    gettersStartedSignal.countDown()
    gettersComplete.await()

    var resultList = mutable.MutableList[AnyRef]()
    for (i <- (0 until nThreads)) {
      resultList = resultList ++ mutable.MutableList(result.get(i))
    }
    return List.empty ++ resultList
  }

  it should "be possible to view #asMap during loading" in {
    val getStartedSignal = new CountDownLatch(2)
    val letGetFinishSignal = new CountDownLatch(1)
    val getFinishedSignal = new CountDownLatch(2)
    val getKey = "get"
    val refreshKey = "refresh"
    val suffix = "Suffix"

    val computeFunction = new CacheLoader[String, String]() {
      override def load(key: String): String = {
        getStartedSignal.countDown()
        letGetFinishSignal.await()
        key + suffix
      }
    }

    val cache = CacheBuilder.newBuilder().build(computeFunction)
    val map = cache.asMap()
    map.put(refreshKey, refreshKey)
    map.size should be(1)
    map.keySet.contains(getKey) should be(false)
    assertSame(refreshKey, map.get(refreshKey).get)

    new Thread() {
      override def run {
        cache.getUnchecked(getKey)
        getFinishedSignal.countDown
      }
    }.start

    new Thread() {
      override def run {
        cache.refresh(refreshKey)
        getFinishedSignal.countDown
      }
    }.start

    getStartedSignal.await

    // computation is in progress; asMap shouldn't have changed
    map.size should be(1)
    map.keySet.contains(getKey) should be(false)
    assertSame(refreshKey, map.get(refreshKey).get)

    // let computation complete
    letGetFinishSignal.countDown
    getFinishedSignal.await

    // asMap view should have been updated
    cache.size should be(2)
    map.get(getKey) should be(Some(getKey + suffix))
    map.get(refreshKey) should be(Some(refreshKey + suffix))
  }

  it should "be able to invalidate during loading" in {
    // computation starts; invalidate() is called on the key being computed,
    // computation finishes
    val computationStarted = new CountDownLatch(2)
    val letGetFinishSignal = new CountDownLatch(1)
    val getFinishedSignal = new CountDownLatch(2)
    val getKey = "get"
    val refreshKey = "refresh"
    val suffix = "Suffix"

    val computeFunction = (key: String) => {
      computationStarted.countDown()
      letGetFinishSignal.await()
      key + suffix
    }

    val cache = CacheBuilder.newBuilder().build(computeFunction)
    val map = cache.asMap()
    map.put(refreshKey, refreshKey)

    new Thread() {
      override def run() = {
        cache.getUnchecked(getKey)
        getFinishedSignal.countDown()
      }
    }.start

    new Thread() {
      override def run() = {
        cache.refresh(refreshKey)
        getFinishedSignal.countDown()
      }
    }.start

    computationStarted.await()
    cache.invalidate(getKey)
    cache.invalidate(refreshKey)
    map.keySet.contains(getKey) should be(false)
    map.keySet.contains(refreshKey) should be(false)

    // let computation complete
    letGetFinishSignal.countDown()
    getFinishedSignal.await()

    // results should be visible
    cache.size should be(2)
    map.get(getKey).get should be(getKey + suffix)
    map.get(refreshKey).get should be(refreshKey + suffix)
    cache.size should be(2)
  }

  it should "be able to invalidate and reload during loading" in {
    // computation starts; clear() is called, computation finishes
    val computationStarted = new CountDownLatch(2)
    val letGetFinishSignal = new CountDownLatch(1)
    val getFinishedSignal = new CountDownLatch(4)
    val getKey = "get"
    val refreshKey = "refresh"
    val suffix = "Suffix"

    val computeFunction = (key: String) => {
      computationStarted.countDown()
      letGetFinishSignal.await()
      key + suffix
    }

    val cache = CacheBuilder.newBuilder().build(computeFunction)
    val map = cache.asMap()
    map.put(refreshKey, refreshKey)

    new Thread() {
      override def run() = {
        cache.getUnchecked(getKey)
        getFinishedSignal.countDown()
      }
    }.start

    new Thread() {
      override def run() = {
        cache.refresh(refreshKey)
        getFinishedSignal.countDown()
      }
    }.start

    computationStarted.await()
    cache.invalidate(getKey)
    cache.invalidate(refreshKey)
    map.keySet.contains(getKey) should be(false)
    map.keySet.contains(refreshKey) should be(false)

    // start new computations
    new Thread() {
      override def run() = {
        cache.getUnchecked(getKey)
        getFinishedSignal.countDown()
      }
    }.start

    new Thread() {
      override def run() = {
        cache.refresh(refreshKey)
        getFinishedSignal.countDown()
      }
    }.start

    // let computation complete
    letGetFinishSignal.countDown()
    getFinishedSignal.await()

    // results should be visible
    cache.size should be(2)
    map.get(getKey).get should be(getKey + suffix)
    map.get(refreshKey).get should be(refreshKey + suffix)
  }
}<|MERGE_RESOLUTION|>--- conflicted
+++ resolved
@@ -48,7 +48,7 @@
 import org.scalatest.BeforeAndAfter
 import com.google.common.util.concurrent.UncheckedExecutionException
 import java.util.concurrent.atomic.AtomicInteger
-import java.lang.ref.WeakReference
+import scala.ref.WeakReference
 import java.util.concurrent.TimeUnit
 import java.util.concurrent.CountDownLatch
 import java.io.IOException
@@ -1000,27 +1000,22 @@
     removalListener.getCount should be(0)
   }
 
-  it should "reload after value reclamation" in {
+  it should "reaload after value reclamation" in {
     val countingLoader = new CountingLoader
     val cache = CacheBuilder.newBuilder()
       .weakValues().build(countingLoader)
     val map = cache.asMap()
-    val key = new java.lang.Integer(1)
-    
+
     val iterations = 10
-    var ref = new WeakReference[Any](null)
+    var ref = new WeakReference[AnyRef](null)
     var expectedComputations = 0
     for (i <- 0 until iterations) {
       // The entry should get garbage collected and recomputed.
       var oldValue = ref.get
-      if (oldValue == null) {
+      if (oldValue == None) {
         expectedComputations = expectedComputations + 1
       }
-<<<<<<< HEAD
-      ref = new WeakReference[Any](cache.getUnchecked(key))
-=======
       ref = new WeakReference[AnyRef](cache.getUnchecked(1).asInstanceOf[AnyRef])
->>>>>>> 9ef0aa8a
       oldValue = None
       Thread.sleep(i)
       System.gc()
@@ -1030,16 +1025,11 @@
     for (i <- 0 until iterations) {
       // The entry should get garbage collected and recomputed.
       var oldValue = ref.get
-      if (oldValue == null) {
+      if (oldValue == None) {
         expectedComputations = expectedComputations + 1
       }
-<<<<<<< HEAD
-      cache.refresh(key)
-      ref = new WeakReference[Any](map.get(key).get)
-=======
       cache.refresh(1)
       ref = new WeakReference[AnyRef](map.get(1).get.asInstanceOf[AnyRef])
->>>>>>> 9ef0aa8a
       oldValue = None
       Thread.sleep(i)
       System.gc()
